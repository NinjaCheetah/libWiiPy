[project]
name = "libWiiPy"
<<<<<<< HEAD
version = "0.1.0"
=======
version = "0.2.0"
>>>>>>> 270a7095
authors = [
    { name="NinjaCheetah", email="ninjacheetah@ncxprogramming.com" },
    { name="Lillian Skinner", email="lillian@randommeaninglesscharacters.com" }
]
description = "A Wii-related library for Python"
readme = "README.md"
requires-python = ">=3.10"
classifiers = [
    "Programming Language :: Python :: 3",
    "License :: OSI Approved :: MIT License",
    "Operating System :: OS Independent",
]

[project.urls]
Homepage = "https://github.com/NinjaCheetah/libWiiPy"
Issues = "https://github.com/NinjaCheetah/libWiipy/issues"

[build-system]
requires = ["setuptools>=61.0"]
build-backend = "setuptools.build_meta"<|MERGE_RESOLUTION|>--- conflicted
+++ resolved
@@ -1,10 +1,6 @@
 [project]
 name = "libWiiPy"
-<<<<<<< HEAD
-version = "0.1.0"
-=======
 version = "0.2.0"
->>>>>>> 270a7095
 authors = [
     { name="NinjaCheetah", email="ninjacheetah@ncxprogramming.com" },
     { name="Lillian Skinner", email="lillian@randommeaninglesscharacters.com" }
